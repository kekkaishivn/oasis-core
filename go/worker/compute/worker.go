package compute

import (
	"context"
	"fmt"
	"os"
	"path/filepath"
	"strings"

	"github.com/oasislabs/ekiden/go/common"
	"github.com/oasislabs/ekiden/go/common/crypto/signature"
	"github.com/oasislabs/ekiden/go/common/identity"
	"github.com/oasislabs/ekiden/go/common/logging"
	"github.com/oasislabs/ekiden/go/common/node"
	"github.com/oasislabs/ekiden/go/ekiden/cmd/common/metrics"
	"github.com/oasislabs/ekiden/go/ekiden/cmd/common/tracing"
	epochtime "github.com/oasislabs/ekiden/go/epochtime/api"
	"github.com/oasislabs/ekiden/go/ias"
	"github.com/oasislabs/ekiden/go/keymanager"
	registry "github.com/oasislabs/ekiden/go/registry/api"
	roothash "github.com/oasislabs/ekiden/go/roothash/api"
	scheduler "github.com/oasislabs/ekiden/go/scheduler/api"
	storage "github.com/oasislabs/ekiden/go/storage/api"
	workerCommon "github.com/oasislabs/ekiden/go/worker/common"
	"github.com/oasislabs/ekiden/go/worker/common/host"
	"github.com/oasislabs/ekiden/go/worker/compute/committee"
	"github.com/oasislabs/ekiden/go/worker/p2p"
	"github.com/oasislabs/ekiden/go/worker/registration"
)

const (
	proxySocketDirName     = "proxy-sockets"
	metricsProxySocketName = "metrics.sock"
	tracingProxySocketName = "tracing.sock"
)

// RuntimeConfig is a single runtime's configuration.
type RuntimeConfig struct {
	ID          signature.PublicKey
	Binary      string
	TEEHardware node.TEEHardware
}

// Config is the compute worker configuration.
type Config struct {
	Backend                   string
	Committee                 committee.Config
	WorkerRuntimeLoaderBinary string
	Runtimes                  []RuntimeConfig
}

// Runtime is a single runtime.
type Runtime struct {
	cfg *RuntimeConfig

	workerHost host.Host
	node       *committee.Node
}

// GetNode returns the committee node for this runtime.
func (r *Runtime) GetNode() *committee.Node {
	return r.node
}

// Worker is a compute worker handling many runtimes.
type Worker struct {
	enabled         bool
	cfg             Config
	workerCommonCfg *workerCommon.Config

	identity     *identity.Identity
	storage      storage.Backend
	roothash     roothash.Backend
	registry     registry.Backend
	epochtime    epochtime.Backend
	scheduler    scheduler.Backend
	syncable     common.Syncable
	ias          *ias.IAS
	keyManager   *keymanager.KeyManager
	p2p          *p2p.P2P
	registration *registration.Registration

	runtimes map[signature.MapKey]*Runtime

	netProxies map[string]NetworkProxy
	socketDir  string

	localStorage *localStorage

	ctx       context.Context
	cancelCtx context.CancelFunc
	quitCh    chan struct{}
	initCh    chan struct{}

	logger *logging.Logger
}

// Name returns the service name.
func (w *Worker) Name() string {
	return "compute worker"
}

// Start starts the service.
func (w *Worker) Start() error {
	if !w.enabled {
		w.logger.Info("not starting worker as it is disabled")

		// In case the worker is not enabled, close the init channel immediately.
		close(w.initCh)

		return nil
	}

	// Wait for the gRPC server, all runtimes and all proxies to terminate.
	go func() {
		defer close(w.quitCh)
		defer (w.cancelCtx)()

		for _, rt := range w.runtimes {
			<-rt.workerHost.Quit()
			<-rt.node.Quit()
		}

		for _, proxy := range w.netProxies {
			<-proxy.Quit()
		}
	}()

	// Start all the network proxies.
	for _, proxy := range w.netProxies {
		if err := proxy.Start(); err != nil {
			return err
		}
	}

	// Wait for all runtimes to be initialized and for the node
	// to be registered for the current epoch.
	go func() {
		for _, rt := range w.runtimes {
			<-rt.node.Initialized()
		}

		<-w.registration.InitialRegistrationCh()

		close(w.initCh)
	}()

	// Start runtime services.
	for _, rt := range w.runtimes {
		w.logger.Info("starting services for runtime",
			"runtime_id", rt.cfg.ID,
		)

		if err := rt.workerHost.Start(); err != nil {
			return err
		}
		if err := rt.node.Start(); err != nil {
			return err
		}
	}

	return nil
}

// Stop halts the service.
func (w *Worker) Stop() {
	if !w.enabled {
		close(w.quitCh)
		return
	}

	for _, rt := range w.runtimes {
		w.logger.Info("stopping services for runtime",
			"runtime_id", rt.cfg.ID,
		)

		rt.node.Stop()
		rt.workerHost.Stop()
	}

	for _, proxy := range w.netProxies {
		proxy.Stop()
	}

	if w.localStorage != nil {
		w.localStorage.Stop()
	}
}

// Enabled returns if worker is enabled.
func (w *Worker) Enabled() bool {
	return w.enabled
}

// Quit returns a channel that will be closed when the service terminates.
func (w *Worker) Quit() <-chan struct{} {
	return w.quitCh
}

// Cleanup performs the service specific post-termination cleanup.
func (w *Worker) Cleanup() {
	if !w.enabled {
		return
	}

	for _, rt := range w.runtimes {
		rt.node.Cleanup()
		rt.workerHost.Cleanup()
	}

	for _, proxy := range w.netProxies {
		proxy.Cleanup()
	}

	os.RemoveAll(w.socketDir)
}

// Initialized returns a channel that will be closed when the compute worker
// is initialized and ready to service requests.
func (w *Worker) Initialized() <-chan struct{} {
	return w.initCh
}

// GetConfig returns the worker's configuration.
func (w *Worker) GetConfig() Config {
	return w.cfg
}

// GetRuntime returns a registered runtime.
//
// In case the runtime with the specified id was not registered it
// returns nil.
func (w *Worker) GetRuntime(id signature.PublicKey) *Runtime {
	rt, ok := w.runtimes[id.ToMapKey()]
	if !ok {
		return nil
	}

	return rt
}

func (w *Worker) newWorkerHost(cfg *Config, rtCfg *RuntimeConfig) (h host.Host, err error) {
	proxies := make(map[string]host.ProxySpecification)
	for k, v := range w.netProxies {
		proxies[k] = host.ProxySpecification{
			ProxyType:  v.Type(),
			SourceName: v.UnixPath(),
			OuterAddr:  v.RemoteAddress(),
		}
	}
	switch strings.ToLower(cfg.Backend) {
	case host.BackendSandboxed:
		h, err = host.NewSandboxedHost(
			rtCfg.ID.String(),
			cfg.WorkerRuntimeLoaderBinary,
			rtCfg.Binary,
			proxies,
			rtCfg.TEEHardware,
			w.ias,
			newHostHandler(rtCfg.ID, w.storage, w.keyManager, w.localStorage),
			false,
		)
	case host.BackendUnconfined:
		h, err = host.NewSandboxedHost(
			rtCfg.ID.String(),
			cfg.WorkerRuntimeLoaderBinary,
			rtCfg.Binary,
			proxies,
			rtCfg.TEEHardware,
			w.ias,
			newHostHandler(rtCfg.ID, w.storage, w.keyManager, w.localStorage),
			true,
		)
	case host.BackendMock:
		h, err = host.NewMockHost()
	default:
		err = fmt.Errorf("unsupported worker host backend: '%v'", cfg.Backend)
	}

	return
}

func (w *Worker) registerRuntime(cfg *Config, rtCfg *RuntimeConfig) error {
	w.logger.Info("registering new runtime",
		"runtime_id", rtCfg.ID,
	)

	// Create worker host for the given runtime.
	workerHost, err := w.newWorkerHost(cfg, rtCfg)
	if err != nil {
		return err
	}

	// Create committee node for the given runtime.
	nodeCfg := cfg.Committee

	node, err := committee.NewNode(
		rtCfg.ID,
		w.identity,
		w.storage,
		w.roothash,
		w.registry,
		w.epochtime,
		w.scheduler,
		w.syncable,
		workerHost,
		w.p2p,
		nodeCfg,
	)
	if err != nil {
		return err
	}

	rt := &Runtime{
		cfg:        rtCfg,
		workerHost: workerHost,
		node:       node,
	}
	w.runtimes[rt.cfg.ID.ToMapKey()] = rt

	w.logger.Info("new runtime registered",
		"runtime_id", rt.cfg.ID,
	)

	return nil
}

func newWorker(
	dataDir string,
	enabled bool,
	identity *identity.Identity,
	storage storage.Backend,
	roothash roothash.Backend,
	registryInst registry.Backend,
	epochtime epochtime.Backend,
	scheduler scheduler.Backend,
	syncable common.Syncable,
	ias *ias.IAS,
<<<<<<< HEAD
	p2p *p2p.P2P,
=======
	grpc *grpc.Server,
>>>>>>> 1080d95f
	registration *registration.Registration,
	keyManager *keymanager.KeyManager,
	cfg Config,
	workerCommonCfg *workerCommon.Config,
) (*Worker, error) {
	startedOk := false
	socketDir := filepath.Join(dataDir, proxySocketDirName)
	err := common.Mkdir(socketDir)
	if err != nil {
		return nil, err
	}
	defer func() {
		if !startedOk {
			os.RemoveAll(socketDir)
		}
	}()

	ctx, cancelCtx := context.WithCancel(context.Background())

	w := &Worker{
		enabled:         enabled,
		cfg:             cfg,
		workerCommonCfg: workerCommonCfg,
		identity:        identity,
		storage:         storage,
		roothash:        roothash,
		registry:        registryInst,
		epochtime:       epochtime,
		scheduler:       scheduler,
		syncable:        syncable,
		ias:             ias,
<<<<<<< HEAD
		p2p:             p2p,
=======
		grpc:            grpc,
>>>>>>> 1080d95f
		registration:    registration,
		keyManager:      keyManager,
		runtimes:        make(map[signature.MapKey]*Runtime),
		netProxies:      make(map[string]NetworkProxy),
		socketDir:       socketDir,
		ctx:             ctx,
		cancelCtx:       cancelCtx,
		quitCh:          make(chan struct{}),
		initCh:          make(chan struct{}),
		logger:          logging.GetLogger("worker/compute"),
	}

	if enabled {
		if cfg.WorkerRuntimeLoaderBinary == "" && cfg.Backend != host.BackendMock {
			return nil, fmt.Errorf("compute/worker: no runtime loader binary configured and backend not host.BackendMock")
		}
		if len(cfg.Runtimes) == 0 {
			return nil, fmt.Errorf("compute/worker: no runtimes configured")
		}

<<<<<<< HEAD
=======
		// Use existing gRPC server passed from the node.
		newClientGRPCServer(grpc.Server(), w)

		// Create P2P node.
		p2p, err := p2p.New(w.ctx, identity, workerCommonCfg.P2PPort, workerCommonCfg.P2PAddresses)
		if err != nil {
			return nil, err
		}
		w.p2p = p2p

>>>>>>> 1080d95f
		// Create required network proxies.
		metricsConfig := metrics.GetServiceConfig()
		if metricsConfig.Mode == "push" {
			var proxy NetworkProxy
			proxy, err = NewNetworkProxy(host.MetricsProxyKey, "http", filepath.Join(w.socketDir, metricsProxySocketName), metricsConfig.Address)
			if err != nil {
				return nil, err
			}
			w.netProxies[host.MetricsProxyKey] = proxy
		}

		tracingConfig := tracing.GetServiceConfig()
		if tracingConfig.Enabled {
			var (
				address string
				proxy   NetworkProxy
			)

			address, err = common.GetHostPort(tracingConfig.AgentAddress)
			if err != nil {
				return nil, err
			}
			proxy, err = NewNetworkProxy(host.TracingProxyKey, "dgram", filepath.Join(w.socketDir, tracingProxySocketName), address)
			if err != nil {
				return nil, err
			}
			w.netProxies[host.TracingProxyKey] = proxy
		}

		// Open the local storage.
		if w.localStorage, err = newLocalStorage(dataDir); err != nil {
			return nil, err
		}

		// Register all configured runtimes.
		for _, rtCfg := range cfg.Runtimes {
			if err = w.registerRuntime(&cfg, &rtCfg); err != nil {
				return nil, err
			}
		}

		// Register compute worker role.
		w.registration.RegisterRole(func(n *node.Node) error {
			n.AddRoles(node.RoleComputeWorker)

			for _, rt := range n.Runtimes {
				var err error

				if rt.Capabilities.TEE, err = w.runtimes[rt.ID.ToMapKey()].workerHost.WaitForCapabilityTEE(w.ctx); err != nil {
					w.logger.Error("failed to obtain CapabilityTEE",
						"err", err,
						"runtime", rt.ID,
					)
					continue
				}
			}

			return nil
		})
	}

	startedOk = true
	return w, nil
}<|MERGE_RESOLUTION|>--- conflicted
+++ resolved
@@ -111,7 +111,7 @@
 		return nil
 	}
 
-	// Wait for the gRPC server, all runtimes and all proxies to terminate.
+	// Wait for all runtimes and all proxies to terminate.
 	go func() {
 		defer close(w.quitCh)
 		defer (w.cancelCtx)()
@@ -336,11 +336,7 @@
 	scheduler scheduler.Backend,
 	syncable common.Syncable,
 	ias *ias.IAS,
-<<<<<<< HEAD
 	p2p *p2p.P2P,
-=======
-	grpc *grpc.Server,
->>>>>>> 1080d95f
 	registration *registration.Registration,
 	keyManager *keymanager.KeyManager,
 	cfg Config,
@@ -372,11 +368,7 @@
 		scheduler:       scheduler,
 		syncable:        syncable,
 		ias:             ias,
-<<<<<<< HEAD
 		p2p:             p2p,
-=======
-		grpc:            grpc,
->>>>>>> 1080d95f
 		registration:    registration,
 		keyManager:      keyManager,
 		runtimes:        make(map[signature.MapKey]*Runtime),
@@ -397,19 +389,6 @@
 			return nil, fmt.Errorf("compute/worker: no runtimes configured")
 		}
 
-<<<<<<< HEAD
-=======
-		// Use existing gRPC server passed from the node.
-		newClientGRPCServer(grpc.Server(), w)
-
-		// Create P2P node.
-		p2p, err := p2p.New(w.ctx, identity, workerCommonCfg.P2PPort, workerCommonCfg.P2PAddresses)
-		if err != nil {
-			return nil, err
-		}
-		w.p2p = p2p
-
->>>>>>> 1080d95f
 		// Create required network proxies.
 		metricsConfig := metrics.GetServiceConfig()
 		if metricsConfig.Mode == "push" {
